--- conflicted
+++ resolved
@@ -55,12 +55,8 @@
   int16_t block_space_gap_width;
   //estimated width of non space gaps for whole block
   int16_t block_non_space_gap_width;
-<<<<<<< HEAD
-  BOOL8 old_text_ord_proportional;//old fixed/prop result
-=======
   bool old_text_ord_proportional;//old fixed/prop result
   GAPMAP *gapmap = nullptr;          //map of big vert gaps in blk
->>>>>>> 5a56d0c2
 
   block_it.set_to_list (blocks);
   block_index = 1;
